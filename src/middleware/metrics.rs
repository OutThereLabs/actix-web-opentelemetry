--- conflicted
+++ resolved
@@ -266,24 +266,14 @@
 
             // Ignore actix errors for metrics
             if let Ok(res) = res {
-<<<<<<< HEAD
-                attributes.push(HTTP_RESPONSE_STATUS_CODE.i64(res.status().as_u16() as i64));
+                attributes.push(KeyValue::new(
+                    HTTP_RESPONSE_STATUS_CODE,
+                    res.status().as_u16() as i64,
+                ));
                 let response_size = match res.response().body().size() {
                     BodySize::Sized(size) => size,
                     _ => 0,
                 };
-=======
-                attributes.push(KeyValue::new(
-                    HTTP_RESPONSE_STATUS_CODE,
-                    res.status().as_u16() as i64,
-                ));
-                let response_size = res
-                    .response()
-                    .headers()
-                    .get(CONTENT_LENGTH)
-                    .and_then(|len| len.to_str().ok().and_then(|s| s.parse().ok()))
-                    .unwrap_or(0);
->>>>>>> cd1d9eee
                 request_metrics
                     .http_server_response_size
                     .record(response_size, &attributes);
